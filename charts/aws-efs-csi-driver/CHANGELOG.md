# Helm chart

<<<<<<< HEAD
# v2.2.2
* Add STS regional endpoints flag to fix PV creation on private EKS

# v2.2.1
=======
# v2.2.3
* Bump app/driver version to `v1.3.6`

# v2.2.2
>>>>>>> 573e1724
* Add controller.volMetricsOptIn for emitting volume metrics
* Update ECR sidecars to 1-18-13

# v2.2.1
* Bump app/driver version to `v1.3.5`

# v2.2.0
* Allow health ports to be configured
* Add Missing "patch" permission for "events"

# v2.1.6
* Bump app/driver version to `v1.3.4`

# v2.1.5
* Bump app/driver version to `v1.3.3`

# v2.1.4
* Add node.serviceAccount values for creating and/or specifying daemonset service account

# v2.1.3
* Bump app/driver version to `v1.3.2` 

# v2.1.2
* Add extra-create-metadata

# v2.1.1
* Update app/driver version to `v1.3.1`

# v2.1.0

## New features
* Update app/driver version to `v1.3.0`

## Bug fixes
* Put comments back in place inside the values file ([#475](https://github.com/kubernetes-sigs/aws-efs-csi-driver/pull/475), [@pierluigilenoci](https://github.com/pierluigilenoci))

# v2.0.1

## Bug fixes
* Helm chart: fix reclaimPolicy and volumeBindingMode ([#464](https://github.com/kubernetes-sigs/aws-efs-csi-driver/pull/464), [@devinsmith911](https://github.com/devinsmith911))


# v2.0.0

## Breaking changes

Multiple changes in values file at `sidecars`, `controller` and `node`

---
```yaml
sidecars:
  xxxxxxxxx:
    repository:
    tag:
```

Moving to

```yaml
sidecars:
  xxxxxxxxx:
    image:
      repository:
      tag:
```

---
```yaml
podAnnotations:
resources:
nodeSelector:
tolerations:
affinity:
```

Moving to

```yaml
controller:
  podAnnotations:
  resources:
  nodeSelector:
  tolerations:
  affinity:
```

---
```yaml
hostAliases:
dnsPolicy:
dnsConfig:
```

Moving to

```yaml
node:
  hostAliases:
  dnsPolicy:
  dnsConfig:
```

---
```yaml
serviceAccount:
  controller:
```

Moving to

```yaml
controller:
  serviceAccount:
```

## New features

* Chart API `v2` (requires Helm 3)
* Set `resources` and `imagePullPolicy` fields independently for containers
* Set `logLevel`, `affinity`, `nodeSelector`, `podAnnotations` and `tolerations` fields independently
for Controller deployment and Node daemonset
* Set `reclaimPolicy` and `volumeBindingMode` fields in storage class

## Fixes

* Fixing Controller deployment using `podAnnotations` and `tolerations` values from Node daemonset
* Let the user define the whole `tolerations` array, default to `- operator: Exists`
* Default `logLevel` lowered from `5` to `2`
* Default `imagePullPolicy` everywhere set to `IfNotPresent`<|MERGE_RESOLUTION|>--- conflicted
+++ resolved
@@ -1,16 +1,12 @@
 # Helm chart
 
-<<<<<<< HEAD
-# v2.2.2
+# v2.2.4
 * Add STS regional endpoints flag to fix PV creation on private EKS
 
-# v2.2.1
-=======
 # v2.2.3
 * Bump app/driver version to `v1.3.6`
 
 # v2.2.2
->>>>>>> 573e1724
 * Add controller.volMetricsOptIn for emitting volume metrics
 * Update ECR sidecars to 1-18-13
 
