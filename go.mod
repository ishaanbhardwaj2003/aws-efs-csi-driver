--- conflicted
+++ resolved
@@ -13,13 +13,8 @@
 	k8s.io/apimachinery v0.22.1
 	k8s.io/client-go v0.22.1
 	k8s.io/klog v1.0.0
-<<<<<<< HEAD
 	k8s.io/kubernetes v1.22.1
-	k8s.io/utils v0.0.0-20210707171843-4b05e18ac7d9
-=======
-	k8s.io/kubernetes v1.18.10
 	k8s.io/mount-utils v0.22.1
->>>>>>> f15837cf
 )
 
 replace (
